# -*- coding: utf-8 -*-
from __future__ import absolute_import, division, print_function, unicode_literals
import os
import torch
import ubelt as ub
import numpy as np
import pandas as pd
import netharn as nh
from netharn import util
import imgaug.augmenters as iaa
from netharn.util import profiler  # NOQA
import torch.utils.data as torch_data
from netharn.models.yolo2 import multiscale_batch_sampler
from netharn.models.yolo2 import light_region_loss
from netharn.models.yolo2 import light_yolo


class YoloVOCDataset(nh.data.voc.VOCDataset):
    """
    Extends VOC localization dataset (which simply loads the images in VOC2008
    with minimal processing) for multiscale training.

    CommandLine:
        python ~/code/netharn/netharn/examples/yolo_voc.py YoloVOCDataset

    Example:
        >>> # DISABLE_DOCTSET
        >>> assert len(YoloVOCDataset(split='train', years=[2007])) == 2501
        >>> assert len(YoloVOCDataset(split='test', years=[2007])) == 4952
        >>> assert len(YoloVOCDataset(split='val', years=[2007])) == 2510
        >>> assert len(YoloVOCDataset(split='trainval', years=[2007])) == 5011

        >>> assert len(YoloVOCDataset(split='train', years=[2007, 2012])) == 8218
        >>> assert len(YoloVOCDataset(split='test', years=[2007, 2012])) == 4952
        >>> assert len(YoloVOCDataset(split='val', years=[2007, 2012])) == 8333

    Example:
        >>> # DISABLE_DOCTSET
        >>> self = YoloVOCDataset()
        >>> for i in range(10):
        ...     a, bc = self[i]
        ...     #print(bc[0].shape)
        ...     print(bc[1].shape)
        ...     print(a.shape)
    """

    def __init__(self, devkit_dpath=None, split='train', years=[2007, 2012],
                 base_wh=[416, 416], scales=[-3, 6], factor=32):

        super(YoloVOCDataset, self).__init__(devkit_dpath, split=split,
                                             years=years)

        self.split = split

        self.factor = factor  # downsample factor of yolo grid

        self.base_wh = np.array(base_wh, dtype=np.int)

        assert np.all(self.base_wh % self.factor == 0)

        self.multi_scale_inp_size = np.array([
            self.base_wh + (self.factor * i) for i in range(*scales)])
        self.multi_scale_out_size = self.multi_scale_inp_size // self.factor

        # Original YOLO Anchors
        # self.anchors = np.asarray([(1.08, 1.19), (3.42, 4.41),
        #                            (6.63, 11.38), (9.42, 5.11),
        #                            (16.62, 10.52)],
        #                           dtype=np.float)

        # Lightnet Anchors
        self.anchors = np.array([(1.3221, 1.73145), (3.19275, 4.00944),
                                 (5.05587, 8.09892), (9.47112, 4.84053),
                                 (11.2364, 10.0071)])
        self.num_anchors = len(self.anchors)
        self.augmenter = None

        if 'train' in split:
            import netharn.data.transforms  # NOQA
            from netharn.data.transforms import HSVShift
            augmentors = [
                # iaa.Flipud(p=.5),
                # iaa.Affine(
                #     # scale={"x": (1.0, 1.01), "y": (1.0, 1.01)},
                #     # translate_percent={"x": (-0.1, 0.1), "y": (-0.1, 0.1)},
                #     translate_percent={"x": (-0.1, 0.1), "y": (-0.1, 0.1)},
                #     rotate=(-3.6, 3.6),
                #     # rotate=(-15, 15),
                #     # shear=(-7, 7),
                #     # order=[0, 1, 3],
                #     order=1,
                #     # cval=(0, 255),
                #     cval=127,
                #     mode=ia.ALL,
                #     backend='cv2',
                # ),
                # Order used in lightnet is hsv, rc, rf, lb
                # lb is applied externally to augmenters
                HSVShift(hue=0.1, sat=1.5, val=1.5),
                iaa.Crop(percent=(0, .2)),
                iaa.Fliplr(p=.5),
                # iaa.AddToHueAndSaturation((-20, 20)),
                # iaa.ContrastNormalization((0.5, 2.0), per_channel=0.5),
                # iaa.AddToHueAndSaturation((-15, 15)),
                # iaa.ContrastNormalization((0.75, 1.5))
                # iaa.ContrastNormalization((0.75, 1.5), per_channel=0.5),
            ]
            self.augmenter = iaa.Sequential(augmentors)

        # Used to resize images to the appropriate inp_size without changing
        # the aspect ratio.
        self.letterbox = nh.data.transforms.Resize(None, mode='letterbox')

    # def __len__(self):
    #     # hack
    #     if 'train' in self.split:
    #         return 100
    #     else:
    #         return super().__len__()

    @profiler.profile
    def __getitem__(self, index):
        """
        CommandLine:
            python ~/code/netharn/netharn/examples/yolo_voc.py YoloVOCDataset.__getitem__ --show

        Example:
            >>> # DISABLE_DOCTSET
            >>> import sys, ubelt
            >>> sys.path.append(ubelt.truepath('~/code/netharn/netharn/examples'))
            >>> from yolo_voc import *
            >>> self = YoloVOCDataset(split='train')
            >>> index = 1
            >>> chw01, label = self[index]
            >>> hwc01 = chw01.numpy().transpose(1, 2, 0)
            >>> print(hwc01.shape)
            >>> norm_boxes = label[0].numpy().reshape(-1, 5)[:, 1:5]
            >>> inp_size = hwc01.shape[-2::-1]
            >>> # xdoc: +REQUIRES(--show)
            >>> from netharn.util import mplutil
            >>> mplutil.figure(doclf=True, fnum=1)
            >>> mplutil.qtensure()  # xdoc: +SKIP
            >>> mplutil.imshow(hwc01, colorspace='rgb')
            >>> inp_boxes = util.Boxes(norm_boxes, 'cxywh').scale(inp_size).data
            >>> mplutil.draw_boxes(inp_boxes, box_format='cxywh')
            >>> mplutil.show_if_requested()

        Example:
            >>> # DISABLE_DOCTSET
            >>> import sys, ubelt
            >>> sys.path.append(ubelt.truepath('~/code/netharn/netharn/examples'))
            >>> from yolo_voc import *
            >>> self = YoloVOCDataset(split='test')
            >>> index = 0
            >>> chw01, label = self[index]
            >>> hwc01 = chw01.numpy().transpose(1, 2, 0)
            >>> print(hwc01.shape)
            >>> norm_boxes = label[0].numpy().reshape(-1, 5)[:, 1:5]
            >>> inp_size = hwc01.shape[-2::-1]
            >>> # xdoc: +REQUIRES(--show)
            >>> from netharn.util import mplutil
            >>> mplutil.figure(doclf=True, fnum=1)
            >>> mplutil.qtensure()  # xdoc: +SKIP
            >>> mplutil.imshow(hwc01, colorspace='rgb')
            >>> inp_boxes = util.Boxes(norm_boxes, 'cxywh').scale(inp_size).data
            >>> mplutil.draw_boxes(inp_boxes, box_format='cxywh')
            >>> mplutil.show_if_requested()

        Ignore:
            >>> self = YoloVOCDataset(split='train')

            for index in ub.ProgIter(range(len(self))):
                chw01, label = self[index]
                target = label[0]
                wh = target[:, 3:5]
                if np.any(wh == 0):
                    raise ValueError()
                pass

            >>> # Check that we can collate this data
            >>> self = YoloVOCDataset(split='train')
            >>> inbatch = [self[index] for index in range(0, 16)]
            >>> from netharn.data import collate
            >>> batch = collate.padded_collate(inbatch)
            >>> inputs, labels = batch
            >>> assert len(labels) == len(inbatch[0][1])
            >>> targets = labels['targets']
            >>> orig_sizes = labels['orig_sizes']
            >>> gt_weights = labels['gt_weights']
            >>> indices = labels['indices']
            >>> bg_weights = labels['bg_weights']
            >>> assert list(target.shape) == [16, 6, 5]
            >>> assert list(gt_weights.shape) == [16, 6]
            >>> assert list(origsize.shape) == [16, 2]
            >>> assert list(index.shape) == [16, 1]
        """
        if isinstance(index, tuple):
            # Get size index from the batch loader
            index, size_index = index
            if size_index is None:
                inp_size = self.base_wh
            else:
                inp_size = self.multi_scale_inp_size[size_index]
        else:
            inp_size = self.base_wh
        inp_size = np.array(inp_size)

        image, tlbr, gt_classes, gt_weights = self._load_item(index)
        orig_size = np.array(image.shape[0:2][::-1])
        bbs = util.Boxes(tlbr, 'tlbr').to_imgaug(shape=image.shape)

        if self.augmenter:
            # Ensure the same augmentor is used for bboxes and iamges
            seq_det = self.augmenter.to_deterministic()

            image = seq_det.augment_image(image)
            bbs = seq_det.augment_bounding_boxes([bbs])[0]

            # Clip any bounding boxes that went out of bounds
            h, w = image.shape[0:2]
            tlbr = util.Boxes.from_imgaug(bbs)
            tlbr = tlbr.clip(0, 0, w - 1, h - 1, inplace=True)

            # Remove any boxes that are no longer visible or out of bounds
            flags = (tlbr.area > 0).ravel()
            tlbr = tlbr.compress(flags, inplace=True)
            gt_classes = gt_classes[flags]
            gt_weights = gt_weights[flags]

            bbs = tlbr.to_imgaug(shape=image.shape)

        # Apply letterbox resize transform to train and test
        self.letterbox.target_size = inp_size
        image = self.letterbox.augment_image(image)
        bbs = self.letterbox.augment_bounding_boxes([bbs])[0]
        tlbr_inp = util.Boxes.from_imgaug(bbs)

        # Remove any boxes that are no longer visible or out of bounds
        flags = (tlbr_inp.area > 0).ravel()
        tlbr_inp = tlbr_inp.compress(flags, inplace=True)
        gt_classes = gt_classes[flags]
        gt_weights = gt_weights[flags]

        chw01 = torch.FloatTensor(image.transpose(2, 0, 1) / 255.0)

        # Lightnet YOLO accepts truth tensors in the format:
        # [class_id, center_x, center_y, w, h]
        # where coordinates are noramlized between 0 and 1
        cxywh_norm = tlbr_inp.toformat('cxywh').scale(1 / inp_size)
        _target_parts = [gt_classes[:, None], cxywh_norm.data]
        target = np.concatenate(_target_parts, axis=-1)
        target = torch.FloatTensor(target)

        # Return index information in the label as well
        orig_size = torch.LongTensor(orig_size)
        index = torch.LongTensor([index])
        # how much do we care about each annotation in this image?
        gt_weights = torch.FloatTensor(gt_weights)
        # how much do we care about the background in this image?
        bg_weight = torch.FloatTensor([1.0])
        label = {
            'targets': target,
            'gt_weights': gt_weights,
            'orig_sizes': orig_size,
            'indices': index,
            'bg_weights': bg_weight
        }
        return chw01, label

    def _load_item(self, index):
        # load the raw data from VOC
        image = self._load_image(index)
        annot = self._load_annotation(index)
        # VOC loads annotations in tlbr
        tlbr = annot['boxes'].astype(np.float)
        gt_classes = annot['gt_classes']
        # Weight samples so we dont care about difficult cases
        gt_weights = 1.0 - annot['gt_ishard'].astype(np.float)
        return image, tlbr, gt_classes, gt_weights

    # @ub.memoize_method  # remove this if RAM is a problem
    def _load_image(self, index):
        return super(YoloVOCDataset, self)._load_image(index)

    # @ub.memoize_method
    def _load_annotation(self, index):
        return super(YoloVOCDataset, self)._load_annotation(index)

    def make_loader(self, batch_size=16, num_workers=0, shuffle=False,
                    pin_memory=False):
        """
        CommandLine:
            python ~/code/netharn/netharn/examples/yolo_voc.py YoloVOCDataset.make_loader

        Example:
            >>> # DISABLE_DOCTSET
            >>> torch.random.manual_seed(0)
            >>> self = YoloVOCDataset(split='train')
            >>> self.augmenter = None
            >>> loader = self.make_loader(batch_size=1, shuffle=True)
            >>> # training batches should have multiple shapes
            >>> shapes = set()
            >>> for batch in ub.ProgIter(iter(loader), total=len(loader)):
            >>>     inputs, labels = batch
            >>>     # test to see multiscale works
            >>>     shapes.add(inputs.shape[-1])
            >>>     if len(shapes) > 1:
            >>>         break
            >>> assert len(shapes) > 1
        """
        import torch.utils.data.sampler as torch_sampler
        assert len(self) > 0, 'must have some data'
        if shuffle:
            sampler = torch_sampler.RandomSampler(self)
            resample_freq = 10
        else:
            sampler = torch_sampler.SequentialSampler(self)
            resample_freq = None

        # use custom sampler that does multiscale training
        batch_sampler = multiscale_batch_sampler.MultiScaleBatchSampler(
            sampler, batch_size=batch_size, resample_freq=resample_freq,
        )
        # torch.utils.data.sampler.WeightedRandomSampler
        loader = torch_data.DataLoader(self, batch_sampler=batch_sampler,
                                       collate_fn=nh.data.collate.padded_collate,
                                       num_workers=num_workers,
                                       pin_memory=pin_memory)
        if loader.batch_size != batch_size:
            try:
                loader.batch_size = batch_size
            except Exception:
                pass
        return loader


class YoloHarn(nh.FitHarn):
    def __init__(harn, **kw):
        super().__init__(**kw)
        harn.batch_confusions = []
        harn.aps = {}

        harn.chosen_indices = {}

    # def initialize(harn):
    #     super().initialize()
    #     harn.datasets['train']._augmenter = harn.datasets['train'].augmenter
    #     if harn.epoch <= 0:
    #         # disable augmenter for the first epoch
    #         harn.datasets['train'].augmenter = None

    @profiler.profile
    def prepare_batch(harn, raw_batch):
        """
        ensure batch is in a standardized structure
        """
        batch_inputs, batch_labels = raw_batch

        inputs = harn.xpu.variable(batch_inputs)
        labels = {k: harn.xpu.variable(d) for k, d in batch_labels.items()}

        batch = (inputs, labels)
        return batch

    @profiler.profile
    def run_batch(harn, batch):
        """
        Connect data -> network -> loss

        Args:
            batch: item returned by the loader

        CommandLine:
            python ~/code/netharn/netharn/examples/yolo_voc.py YoloHarn.run_batch

        Example:
            >>> # DISABLE_DOCTSET
            >>> harn = setup_harness(bsize=2)
            >>> harn.initialize()
            >>> batch = harn._demo_batch(0, 'test')
            >>> weights_fpath = light_yolo.demo_voc_weights()
            >>> state_dict = harn.xpu.load(weights_fpath)['weights']
            >>> harn.model.module.load_state_dict(state_dict)
            >>> outputs, loss = harn.run_batch(batch)
        """

        # Compute how many images have been seen before
        bsize = harn.loaders['train'].batch_sampler.batch_size
        nitems = len(harn.datasets['train'])
        bx = harn.bxs['train']
        n_seen = (bx * bsize) + (nitems * harn.epoch)

        inputs, labels = batch
        outputs = harn.model(inputs)
        # torch.cuda.synchronize()
        target = labels['targets']
        gt_weights = labels['gt_weights']
        loss = harn.criterion(outputs, target, seen=n_seen,
                              gt_weights=gt_weights)
        # torch.cuda.synchronize()
        return outputs, loss

    @profiler.profile
    def on_batch(harn, batch, outputs, loss):
        """
        custom callback

        CommandLine:
            python ~/code/netharn/netharn/examples/yolo_voc.py YoloHarn.on_batch --gpu=0 --show

        Example:
            >>> # DISABLE_DOCTSET
            >>> harn = setup_harness(bsize=1)
            >>> harn.initialize()
            >>> batch = harn._demo_batch(0, 'test')
            >>> weights_fpath = light_yolo.demo_voc_weights()
            >>> state_dict = harn.xpu.load(weights_fpath)['weights']
            >>> harn.model.module.load_state_dict(state_dict)
            >>> outputs, loss = harn.run_batch(batch)
            >>> harn.on_batch(batch, outputs, loss)
            >>> # xdoc: +REQUIRES(--show)
            >>> postout = harn.model.module.postprocess(outputs)
            >>> from netharn.util import mplutil
            >>> mplutil.qtensure()  # xdoc: +SKIP
            >>> harn.visualize_prediction(batch, outputs, postout, idx=0, thresh=0.01)
            >>> mplutil.show_if_requested()
        """
        if harn.current_tag != 'train':
            # Dont worry about computing mAP on the training set for now
            inputs, labels = batch
            inp_size = np.array(inputs.shape[-2:][::-1])

            try:
                postout = harn.model.module.postprocess(outputs)
            except Exception as ex:
                harn.error('\n\n\n')
                harn.error('ERROR: FAILED TO POSTPROCESS OUTPUTS')
                harn.error('DETAILS: {!r}'.format(ex))
                raise

            for y in harn._measure_confusion(postout, labels, inp_size):
                harn.batch_confusions.append(y)

        metrics_dict = ub.odict()
        metrics_dict['L_bbox'] = float(harn.criterion.loss_coord)
        metrics_dict['L_iou'] = float(harn.criterion.loss_conf)
        metrics_dict['L_cls'] = float(harn.criterion.loss_cls)
        for k, v in metrics_dict.items():
            if not np.isfinite(v):
                raise ValueError('{}={} is not finite'.format(k, v))
        return metrics_dict

    @profiler.profile
    def on_epoch(harn):
        """
        custom callback

        Example:
            >>> # DISABLE_DOCTSET
            >>> harn = setup_harness(bsize=4)
            >>> harn.initialize()
            >>> batch = harn._demo_batch(0, 'test')
            >>> weights_fpath = light_yolo.demo_voc_weights()
            >>> state_dict = harn.xpu.load(weights_fpath)['weights']
            >>> harn.model.module.load_state_dict(state_dict)
            >>> outputs, loss = harn.run_batch(batch)
            >>> # run a few batches
            >>> harn.on_batch(batch, outputs, loss)
            >>> harn.on_batch(batch, outputs, loss)
            >>> harn.on_batch(batch, outputs, loss)
            >>> # then finish the epoch
            >>> harn.on_epoch()
        """
        tag = harn.current_tag

        if tag in {'test', 'vali'}:
            harn._dump_chosen_indices()

        if harn.batch_confusions:
            y = pd.concat([pd.DataFrame(y) for y in harn.batch_confusions])

            precision, recall, ap = nh.metrics.detections._multiclass_ap(y)

            # TODO: write out a few visualizations
            loader = harn.loaders[tag]
            num_classes = len(loader.dataset.label_names)
            labels = list(range(num_classes))
            aps = nh.metrics.ave_precisions(y, labels, use_07_metric=True)
            harn.aps[tag] = aps
            mean_ap = np.nanmean(aps['ap'])
            max_ap = np.nanmax(aps['ap'])
            harn.log_value(tag + ' epoch mAP', mean_ap, harn.epoch)
            harn.log_value(tag + ' epoch max-AP', max_ap, harn.epoch)
            harn.batch_confusions.clear()
            metrics_dict = ub.odict()
            metrics_dict['max-AP'] = max_ap
            metrics_dict['mAP'] = mean_ap
            metrics_dict['AP'] = ap
            return metrics_dict

    # Non-standard problem-specific custom methods

    @profiler.profile
    def _measure_confusion(harn, postout, labels, inp_size, **kw):
        targets = labels['targets']
        gt_weights = labels['gt_weights']
        bg_weights = labels['bg_weights']
        # orig_sizes = labels['orig_sizes']
        # indices = labels['indices']

        def asnumpy(tensor):
            return tensor.data.cpu().numpy()

        bsize = len(targets)
        for bx in range(bsize):
            postitem = asnumpy(postout[bx])
            target = asnumpy(targets[bx]).reshape(-1, 5)
            true_cxywh   = target[:, 1:5]
            true_cxs     = target[:, 0]
            true_weight  = asnumpy(gt_weights[bx])

            # Remove padded truth
            flags = true_cxs != -1
            true_cxywh  = true_cxywh[flags]
            true_cxs    = true_cxs[flags]
            true_weight = true_weight[flags]

            # orig_size    = asnumpy(orig_sizes[bx])
            # gx           = int(asnumpy(indices[bx]))

            # how much do we care about the background in this image?
            bg_weight = float(asnumpy(bg_weights[bx]))

            # Unpack postprocessed predictions
            sboxes = postitem.reshape(-1, 6)
            pred_cxywh = sboxes[:, 0:4]
            pred_scores = sboxes[:, 4]
            pred_cxs = sboxes[:, 5].astype(np.int)

            true_tlbr = util.Boxes(true_cxywh, 'cxywh').to_tlbr()
            pred_tlbr = util.Boxes(pred_cxywh, 'cxywh').to_tlbr()

            true_tlbr = true_tlbr.scale(inp_size)
            pred_tlbr = pred_tlbr.scale(inp_size)

            # TODO: can we invert the letterbox transform here and clip for
            # some extra mAP?
            true_boxes = true_tlbr.data
            pred_boxes = pred_tlbr.data

            y = nh.metrics.detection_confusions(
                true_boxes=true_boxes,
                true_cxs=true_cxs,
                true_weights=true_weight,
                pred_boxes=pred_boxes,
                pred_scores=pred_scores,
                pred_cxs=pred_cxs,
                bg_weight=bg_weight,
                bg_cls=-1,
                ovthresh=harn.hyper.other['ovthresh'],
                **kw
            )
            # y['gx'] = gx
            yield y

    def _postout_to_coco(harn, postout, labels, inp_size):
        """
        -[ ] TODO: dump predictions for the test set to disk and score using
             someone elses code.
        """
        targets = labels['targets']
        gt_weights = labels['gt_weights']
        # orig_sizes = labels['orig_sizes']
        indices = labels['indices']
        orig_sizes = labels['orig_sizes']
        # bg_weights = labels['bg_weights']

        def asnumpy(tensor):
            return tensor.data.cpu().numpy()

        def undo_letterbox(cxywh):
            boxes = util.Boxes(cxywh, 'cxywh')
            letterbox = harn.datasets['train'].letterbox
            return letterbox._boxes_letterbox_invert(boxes, orig_size, inp_size)

        predictions = []
        truth = []

        bsize = len(targets)
        for bx in range(bsize):
            postitem = asnumpy(postout[bx])
            target = asnumpy(targets[bx]).reshape(-1, 5)
            true_cxywh   = target[:, 1:5]
            true_cxs     = target[:, 0]
            true_weight  = asnumpy(gt_weights[bx])

            # Remove padded truth
            flags = true_cxs != -1
            true_cxywh  = true_cxywh[flags]
            true_cxs    = true_cxs[flags]
            true_weight = true_weight[flags]

            orig_size = asnumpy(orig_sizes[bx])
            gx        = int(asnumpy(indices[bx]))

            # how much do we care about the background in this image?
            # bg_weight = float(asnumpy(bg_weights[bx]))

            # Unpack postprocessed predictions
            sboxes = postitem.reshape(-1, 6)
            pred_cxywh = sboxes[:, 0:4]
            pred_scores = sboxes[:, 4]
            pred_cxs = sboxes[:, 5].astype(np.int)

            true_xywh = undo_letterbox(true_cxywh).toformat('xywh').data
            pred_xywh = undo_letterbox(pred_cxywh).toformat('xywh').data

            for xywh, cx, score in zip(pred_xywh, pred_cxs, pred_scores):
                pred = {
                    'image_id': gx,
                    'category_id': cx,
                    'bbox': list(xywh),
                    'score': score,
                }
                predictions.append(pred)

            for xywh, cx, weight in zip(true_xywh, true_cxs, gt_weights):
                true = {
                    'image_id': gx,
                    'category_id': cx,
                    'bbox': list(xywh),
                    'weight': weight,
                }
                truth.append(true)
        return predictions, truth

    def visualize_prediction(harn, batch, outputs, postout, idx=0, thresh=None,
                             orig_img=None):
        """
        Returns:
            np.ndarray: numpy image
        """
        # xdoc: +REQUIRES(--show)
        inputs, labels = batch

        targets = labels['targets']
        orig_sizes = labels['orig_sizes']

        chw01 = inputs[idx]
        target = targets[idx].cpu().numpy().reshape(-1, 5)
        postitem = postout[idx].cpu().numpy().reshape(-1, 6)
        orig_size = orig_sizes[idx].cpu().numpy()
        # ---
        hwc01 = chw01.cpu().numpy().transpose(1, 2, 0)
        # TRUE
        true_cxs = target[:, 0].astype(np.int)
        true_cxywh = target[:, 1:5]
        flags = true_cxs != -1
        true_cxywh = true_cxywh[flags]
        true_cxs = true_cxs[flags]
        # PRED
        pred_cxywh = postitem[:, 0:4]
        pred_scores = postitem[:, 4]
        pred_cxs = postitem[:, 5].astype(np.int)

        if thresh is not None:
            flags = pred_scores > thresh
            pred_cxs = pred_cxs[flags]
            pred_cxywh = pred_cxywh[flags]
            pred_scores = pred_scores[flags]

        label_names = harn.datasets['train'].label_names

        true_clsnms = list(ub.take(label_names, true_cxs))
        pred_clsnms = list(ub.take(label_names, pred_cxs))
        pred_labels = ['{}@{:.2f}'.format(n, s)
                       for n, s in zip(pred_clsnms, pred_scores)]
        # ---
        inp_size = np.array(hwc01.shape[0:2][::-1])
        target_size = inp_size

        true_boxes_ = nh.util.Boxes(true_cxywh, 'cxywh').scale(inp_size)
        pred_boxes_ = nh.util.Boxes(pred_cxywh, 'cxywh').scale(inp_size)

        letterbox = harn.datasets['train'].letterbox
        img = letterbox._img_letterbox_invert(hwc01, orig_size, target_size)
        img = np.clip(img, 0, 1)
        if orig_img is not None:
            # we are given the original image, to avoid artifacts from
            # inverting a downscale
            assert orig_img.shape == img.shape

        true_cxywh_ = letterbox._boxes_letterbox_invert(true_boxes_, orig_size, target_size)
        pred_cxywh_ = letterbox._boxes_letterbox_invert(pred_boxes_, orig_size, target_size)

        shift, scale, embed_size = letterbox._letterbox_transform(orig_size, target_size)

        fig = nh.util.figure(doclf=True, fnum=1)
        nh.util.imshow(img, colorspace='rgb')
        nh.util.draw_boxes(true_cxywh_.data, color='green', box_format='cxywh', labels=true_clsnms)
        nh.util.draw_boxes(pred_cxywh_.data, color='blue', box_format='cxywh', labels=pred_labels)
        return fig

    def _choose_indices(harn):
        """
        Hack to pick several images from the validation set to monitor each
        epoch.
        """
        tag = harn.current_tag
        dset = harn.loaders[tag].dataset

        cid_to_gids = ub.ddict(set)
        empty_gids = []
        for gid in range(len(dset)):
            annots = dset._load_annotation(gid)
            if len(annots['gt_classes']) == 0:
                empty_gids.append(gid)
            for cid, ishard in zip(annots['gt_classes'], annots['gt_ishard']):
                if not ishard:
                    cid_to_gids[cid].add(gid)

        # Choose an image with each category
        chosen_gids = set()
        for cid, gids in cid_to_gids.items():
            for gid in gids:
                if gid not in chosen_gids:
                    chosen_gids.add(gid)
                    break

        # Choose an image with nothing in it (if it exists)
        if empty_gids:
            chosen_gids.add(empty_gids[0])

        chosen_indices = chosen_gids
        harn.chosen_indices[tag] = sorted(chosen_indices)

    def _dump_chosen_indices(harn):
        """
        Dump a visualization of the validation images to disk
        """
        tag = harn.current_tag
        harn.debug('DUMP CHOSEN INDICES')

        if tag not in harn.chosen_indices:
            harn._choose_indices()

        nh.util.mplutil.aggensure()

        dset = harn.loaders[tag].dataset
        for indices in ub.chunks(harn.chosen_indices[tag], 16):
            harn.debug('PREDICTING CHUNK')
            inbatch = [dset[index] for index in indices]
            raw_batch = nh.data.collate.padded_collate(inbatch)
            batch = harn.prepare_batch(raw_batch)
            outputs, loss = harn.run_batch(batch)
            postout = harn.model.module.postprocess(outputs)

            for idx, index in enumerate(indices):
                orig_img = dset._load_image(index)
                fig = harn.visualize_prediction(batch, outputs, postout, idx=idx,
                                                thresh=0.1, orig_img=orig_img)
                img = nh.util.mplutil.render_figure_to_image(fig)
                dump_dpath = ub.ensuredir((harn.train_dpath, 'dump', tag))
                dump_fname = 'pred_{:04d}_{:08d}.png'.format(index, harn.epoch)
                fpath = os.path.join(dump_dpath, dump_fname)
                harn.debug('dump viz fpath = {}'.format(fpath))
                nh.util.imwrite(fpath, img)

    def dump_batch_item(harn, batch, outputs, postout):
        fig = harn.visualize_prediction(batch, outputs, postout, idx=0,
                                        thresh=0.2)
        img = nh.util.mplutil.render_figure_to_image(fig)
        dump_dpath = ub.ensuredir((harn.train_dpath, 'dump'))
        dump_fname = 'pred_{:08d}.png'.format(harn.epoch)
        fpath = os.path.join(dump_dpath, dump_fname)
        nh.util.imwrite(fpath, img)

    def deploy(harn):
        """
        Experimental function that will deploy a standalone predictor
        """
        pass


def setup_harness(bsize=16, workers=0):
    """
    CommandLine:
        python ~/code/netharn/netharn/examples/yolo_voc.py setup_harness

    Example:
        >>> # DISABLE_DOCTSET
        >>> harn = setup_harness()
        >>> harn.initialize()
    """

    xpu = nh.XPU.cast('argv')

    nice = ub.argval('--nice', default='Yolo2Baseline')
    batch_size = int(ub.argval('--batch_size', default=bsize))
    bstep = int(ub.argval('--bstep', 4))
    workers = int(ub.argval('--workers', default=workers))
    decay = float(ub.argval('--decay', default=0.0005))
    lr = float(ub.argval('--lr', default=0.001))
    ovthresh = 0.5

    # We will divide the learning rate by the simulated batch size
    datasets = {
        'train': YoloVOCDataset(years=[2007, 2012], split='trainval'),
        'test': YoloVOCDataset(years=[2007], split='test'),
    }
    loaders = {
        key: dset.make_loader(batch_size=batch_size, num_workers=workers,
                              shuffle=(key == 'train'), pin_memory=True)
        for key, dset in datasets.items()
    }

    if workers > 0:
        import cv2
        cv2.setNumThreads(0)

    simulated_bsize = bstep * batch_size
    hyper = nh.HyperParams(**{
        'nice': nice,
        'workdir': ub.truepath('~/work/voc_yolo2'),
        'datasets': datasets,

        # 'xpu': 'distributed(todo: fancy network stuff)',
        # 'xpu': 'cpu',
        # 'xpu': 'gpu:0,1,2,3',
        'xpu': xpu,

        # a single dict is applied to all datset loaders
        'loaders': loaders,

        'model': (light_yolo.Yolo, {
            'num_classes': datasets['train'].num_classes,
            'anchors': datasets['train'].anchors,
            'conf_thresh': 0.001,
            # 'nms_thresh': 0.5,  # reproduce original yolo
            'nms_thresh': 0.4,  # reproduce lightnet
        }),

        'criterion': (light_region_loss.RegionLoss, {
            'num_classes': datasets['train'].num_classes,
            'anchors': datasets['train'].anchors,
            'object_scale': 5.0,
            'noobject_scale': 1.0,
            'class_scale': 1.0,
            'coord_scale': 1.0,
            'thresh': 0.6,  # iou_thresh
        }),

        'initializer': (nh.initializers.Pretrained, {
            # 'fpath': light_yolo.demo_voc_weights(),
            'fpath': light_yolo.initial_imagenet_weights(),
        }),

        'optimizer': (torch.optim.SGD, {
            'lr': lr / 10,
            'momentum': 0.9,
            'dampening': 0,
            # multiplying by batch size was one of those unpublished details
            'weight_decay': decay * simulated_bsize,
        }),

        # Pascal 2007 + 2012 trainval has 16551 images
        # Pascal 2007 test has 4952 images
        # In the original YOLO, one batch is 64 images,
        # so one epoch is 16551 / 64 = 259 iterations.
        #
        # From the original YOLO VOC v2 config
        # https://github.com/pjreddie/darknet/blob/master/cfg/yolov2-voc.cfg
        #     learning_rate=0.001
        #     burn_in=1000
        #     max_batches = 80200
        #     policy=steps
        #     steps=40000,60000
        #     scales=.1,.1
        #
        # However, the LIGHTNET values are
        #   LR_STEPS = [250, 25000, 35000]
        #
        # Based in this, the iter to batch conversion is
        #
        # ((np.array([250, 25000, 35000, 1000, 40000, 60000, 80200]) / 256) + 1).astype(np.int)
        # array([  1,  98, 137,   4, 157, 235, 314])


        'scheduler': (nh.schedulers.ListedLR, {
            'points': {
                # dividing by batch size was one of those unpublished details
                # 0:  lr * 0.1 / simulated_bsize,  # burnin
                # 4:  lr * 1.0 / simulated_bsize,
                # 157: lr * 0.1 / simulated_bsize,
                # 235: lr * 0.001 / simulated_bsize,
                0:  lr * 0.1 / simulated_bsize,
                1:  lr * 1.0 / simulated_bsize,
                60: lr * 0.1 / simulated_bsize,
                90: lr * 0.001 / simulated_bsize,
            },
            'interpolate': False
        }),

        'monitor': (nh.Monitor, {
            'minimize': ['loss'],
            'maximize': ['mAP'],
            'patience': 314,
            'max_epoch': 314,
        }),

        'augment': datasets['train'].augmenter,

        'dynamics': {
            # Controls how many batches to process before taking a step in the
            # gradient direction. Effectively simulates a batch_size that is
            # `bstep` times bigger.
            'batch_step': bstep,
        },

        'other': {
            # Other params are not used internally, so you are free to set any
            # extra params specific to your algorithm, and still have them
            # logged in the hyperparam structure. For YOLO this is `ovthresh`.
            'batch_size': batch_size,
            'nice': nice,
            'ovthresh': ovthresh,  # used in mAP computation
            'input_range': 'norm01',
        },
    })
    harn = YoloHarn(hyper=hyper)
    harn.config['use_tqdm'] = False
    harn.intervals['log_iter_train'] = 1
    harn.intervals['log_iter_test'] = None
    harn.intervals['log_iter_vali'] = None
    return harn


def train():
    harn = setup_harness()
    # util.ensure_ulimit()
    harn.run()


if __name__ == '__main__':
    r"""
    CommandLine:
        srun -c 4 -p priority --gres=gpu:1 \
<<<<<<< HEAD
            python ~/code/netharn/netharn/examples/yolo_voc.py train --gpu=0 --batch_size=16 --nice=fixed_schedule --lr=0.001 --bstep=4 --workers=4
=======
            python ~/code/netharn/netharn/examples/yolo_voc.py train --gpu=0 --batch_size=16 --nice=fixed_schedule2 --lr=0.001 --bstep=4 --workers=4

            python ~/code/netharn/netharn/examples/yolo_voc.py train --gpu=2,3 --batch_size=32 --nice=fixed_schedule2 --lr=0.001 --bstep=2 --workers=4
>>>>>>> 9b12f265
    """
    import xdoctest
    xdoctest.doctest_module(__file__)<|MERGE_RESOLUTION|>--- conflicted
+++ resolved
@@ -945,13 +945,7 @@
     r"""
     CommandLine:
         srun -c 4 -p priority --gres=gpu:1 \
-<<<<<<< HEAD
-            python ~/code/netharn/netharn/examples/yolo_voc.py train --gpu=0 --batch_size=16 --nice=fixed_schedule --lr=0.001 --bstep=4 --workers=4
-=======
-            python ~/code/netharn/netharn/examples/yolo_voc.py train --gpu=0 --batch_size=16 --nice=fixed_schedule2 --lr=0.001 --bstep=4 --workers=4
-
-            python ~/code/netharn/netharn/examples/yolo_voc.py train --gpu=2,3 --batch_size=32 --nice=fixed_schedule2 --lr=0.001 --bstep=2 --workers=4
->>>>>>> 9b12f265
+            python ~/code/netharn/netharn/examples/yolo_voc.py train --gpu=0 --batch_size=16 --nice=rescaled --lr=0.001 --bstep=4 --workers=4
     """
     import xdoctest
     xdoctest.doctest_module(__file__)